--- conflicted
+++ resolved
@@ -1,16 +1,10 @@
-<<<<<<< HEAD
-use core::convert::TryInto;
-use core::fmt;
-use core::fmt::Debug;
-
-=======
 use super::{
     ubx_checksum, MemWriter, Position, UbxChecksumCalc, UbxPacketCreator, UbxPacketMeta,
     UbxUnknownPacketRef, SYNC_CHAR_1, SYNC_CHAR_2,
 };
 use crate::cfg_val::CfgVal;
 use crate::error::{MemWriterError, ParserError};
->>>>>>> 6d01ef10
+
 use bitflags::bitflags;
 use chrono::prelude::*;
 use num_traits::cast::{FromPrimitive, ToPrimitive};
@@ -343,12 +337,7 @@
 #[ubx_extend]
 #[ubx(from, rest_reserved)]
 #[repr(u8)]
-<<<<<<< HEAD
-#[derive(Debug, Copy, Clone, PartialEq, Eq)]
-=======
 #[derive(Debug, Copy, Clone, PartialEq)]
-#[cfg_attr(feature = "serde", derive(Serialize, Deserialize))]
->>>>>>> 6d01ef10
 pub enum GpsFix {
     NoFix = 0,
     DeadReckoningOnly = 1,
@@ -428,7 +417,6 @@
 #[ubx(from, rest_reserved)]
 #[repr(u8)]
 #[derive(Debug, Copy, Clone)]
-#[cfg_attr(feature = "serde", derive(Serialize, Deserialize))]
 enum NavStatusFlags2 {
     Acquisition = 0,
     Tracking = 1,
@@ -567,11 +555,7 @@
 }
 
 #[derive(Copy, Clone, Debug)]
-<<<<<<< HEAD
-#[cfg_attr(feature = "serde", derive(serde::Serialize))]
-=======
 #[cfg_attr(feature = "serde", derive(Serialize, Deserialize))]
->>>>>>> 6d01ef10
 pub enum NavSatQualityIndicator {
     NoSignal,
     Searching,
@@ -582,11 +566,7 @@
 }
 
 #[derive(Copy, Clone, Debug)]
-<<<<<<< HEAD
-#[cfg_attr(feature = "serde", derive(serde::Serialize))]
-=======
 #[cfg_attr(feature = "serde", derive(Serialize, Deserialize))]
->>>>>>> 6d01ef10
 pub enum NavSatSvHealth {
     Healthy,
     Unhealthy,
@@ -594,11 +574,7 @@
 }
 
 #[derive(Copy, Clone, Debug)]
-<<<<<<< HEAD
-#[cfg_attr(feature = "serde", derive(serde::Serialize))]
-=======
 #[cfg_attr(feature = "serde", derive(Serialize, Deserialize))]
->>>>>>> 6d01ef10
 pub enum NavSatOrbitSource {
     NoInfoAvailable,
     Ephemeris,
@@ -721,7 +697,6 @@
 #[ubx(from, into_raw, rest_reserved)]
 bitflags! {
     #[derive(Default)]
-    #[cfg_attr(feature = "serde", derive(Serialize, Deserialize))]
     pub struct OdoCogFilterFlags: u8 {
         /// Odometer enabled flag
         const USE_ODO = 0x01;
@@ -739,7 +714,6 @@
 #[ubx(from_unchecked, into_raw, rest_error)]
 #[repr(u8)]
 #[derive(Clone, Copy, Debug)]
-#[cfg_attr(feature = "serde", derive(Serialize, Deserialize))]
 pub enum OdoProfile {
     Running = 0,
     Cycling = 1,
@@ -1579,11 +1553,7 @@
 }
 
 #[derive(Debug, Copy, Clone)]
-<<<<<<< HEAD
-#[cfg_attr(feature = "serde", derive(serde::Serialize))]
-=======
 #[cfg_attr(feature = "serde", derive(Serialize, Deserialize))]
->>>>>>> 6d01ef10
 pub struct UartMode {
     data_bits: DataBits,
     parity: Parity,
@@ -1619,11 +1589,7 @@
 }
 
 #[derive(Debug, Clone, Copy)]
-<<<<<<< HEAD
-#[cfg_attr(feature = "serde", derive(serde::Serialize))]
-=======
 #[cfg_attr(feature = "serde", derive(Serialize, Deserialize))]
->>>>>>> 6d01ef10
 pub enum DataBits {
     Seven,
     Eight,
@@ -1654,11 +1620,7 @@
 }
 
 #[derive(Debug, Clone, Copy)]
-<<<<<<< HEAD
-#[cfg_attr(feature = "serde", derive(serde::Serialize))]
-=======
 #[cfg_attr(feature = "serde", derive(Serialize, Deserialize))]
->>>>>>> 6d01ef10
 pub enum Parity {
     Even,
     Odd,
@@ -1691,11 +1653,7 @@
 }
 
 #[derive(Debug, Clone, Copy)]
-<<<<<<< HEAD
-#[cfg_attr(feature = "serde", derive(serde::Serialize))]
-=======
 #[cfg_attr(feature = "serde", derive(Serialize, Deserialize))]
->>>>>>> 6d01ef10
 pub enum StopBits {
     One,
     OneHalf,
@@ -3416,7 +3374,6 @@
         MonGnss,
         MonHw,
         RxmRtcm,
-<<<<<<< HEAD
         EsfMeas,
         EsfIns,
         HnrPvt,
@@ -3427,8 +3384,6 @@
         RxmRawx,
         RxmSfrbx,
         EsfRaw
-=======
         TimSvin,
->>>>>>> 6d01ef10
     }
 );