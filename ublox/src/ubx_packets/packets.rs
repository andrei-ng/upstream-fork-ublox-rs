--- conflicted
+++ resolved
@@ -1987,7 +1987,6 @@
 // }
 
 #[ubx_packet_recv]
-<<<<<<< HEAD
 #[ubx(class = 0x28, id = 0x00, fixed_payload_len = 72)]
 struct HnrPvt {
     i_tow: u32,
@@ -2029,7 +2028,9 @@
     head_acc: u32,
 
     reserved2: [u8; 4],
-=======
+}
+
+#[ubx_packet_recv]
 #[ubx(class = 0x01, id = 0x22, fixed_payload_len = 20)]
 struct NavClock {
     itow: u32,
@@ -2037,7 +2038,6 @@
     clk_d: i32,
     t_acc: u32,
     f_acc: u32,
->>>>>>> 01a9807f
 }
 
 #[ubx_extend_bitflags]
@@ -2093,10 +2093,7 @@
         MonHw,
         RxmRtcm,
         EsfMeas,
-<<<<<<< HEAD
         HnrPvt,
-=======
         NavClock,
->>>>>>> 01a9807f
     }
 );