--- conflicted
+++ resolved
@@ -2207,10 +2207,34 @@
 }
 
 #[ubx_packet_recv]
-<<<<<<< HEAD
 #[ubx(class = 0x13, id = 0x06, fixed_payload_len = 48)]
 struct MgaGloEph {
-=======
+    msg_type: u8,
+    version: u8,
+    sv_id: u8,
+    reserved1: u8,
+    ft: u8,
+    b: u8,
+    m: u8,
+    h: i8,
+    x: i32,
+    y: i32,
+    z: i32,
+    dx: i32,
+    dy: i32,
+    dz: i32,
+    ddx: i8,
+    ddy: i8,
+    ddz: i8,
+    tb: u8,
+    gamma: u16,
+    e: u8,
+    delta_tau: u8,
+    tau: i32,
+    reserved2: [u8;4],
+}
+
+#[ubx_packet_recv]
 #[ubx(class = 0x13, id = 0x00, fixed_payload_len = 16)]
 struct MgaGpsIono {
     /// Message type: 0x06 for this type
@@ -2248,32 +2272,10 @@
 #[ubx_packet_recv]
 #[ubx(class = 0x13, id = 0x00, fixed_payload_len = 68)]
 struct MgaGpsEph {
->>>>>>> f09f8a21
     msg_type: u8,
     version: u8,
     sv_id: u8,
     reserved1: u8,
-<<<<<<< HEAD
-    ft: u8,
-    b: u8,
-    m: u8,
-    h: i8,
-    x: i32,
-    y: i32,
-    z: i32,
-    dx: i32,
-    dy: i32,
-    dz: i32,
-    ddx: i8,
-    ddy: i8,
-    ddz: i8,
-    tb: u8,
-    gamma: u16,
-    e: u8,
-    delta_tau: u8,
-    tau: i32,
-    reserved2: [u8;4],
-=======
     fit_interval: u8,
     ura_index: u8,
     sv_health: u8,
@@ -2616,7 +2618,6 @@
             None
         }
     }
->>>>>>> f09f8a21
 }
 
 /// Hardware status
@@ -2816,12 +2817,8 @@
         NavOdo,
         CfgOdo,
         MgaAck,
-<<<<<<< HEAD
-        MgaGloEph,
-=======
         MgaGpsIono,
         MgaGpsEph,
->>>>>>> f09f8a21
         AlpSrv,
         AckAck,
         AckNak,
